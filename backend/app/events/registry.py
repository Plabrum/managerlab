"""Event consumer registry with decorator-based registration and filtering."""

from __future__ import annotations

import logging
from collections.abc import Awaitable, Callable
from dataclasses import dataclass
<<<<<<< HEAD
from typing import Awaitable, Callable, Type
=======
>>>>>>> 02f0e7ab

from sqlalchemy.ext.asyncio import AsyncSession

from app.base.models import BaseDBModel
from app.base.registry import BaseRegistry
from app.events.enums import EventType
from app.events.models import Event

logger = logging.getLogger(__name__)

# Type alias for consumer functions
# Consumers receive: session, event, obj, and optionally other dependencies via DI
# Using Callable[..., Awaitable[None]] to allow flexible signatures
EventConsumer = Callable[..., Awaitable[None]]


@dataclass
class ConsumerRegistration:
    """Registration info for an event consumer."""

    consumer: EventConsumer
    model_filters: list[type[BaseDBModel]] | None = None

    def matches(self, event: Event) -> bool:
        """Check if this consumer should handle the given event."""
        if self.model_filters is None:
            return True

        # Check if event's object_type matches any of the model table names
        return any(event.object_type == model.__tablename__ for model in self.model_filters)


class EventConsumerRegistry(BaseRegistry[EventType, list[ConsumerRegistration]]):
    """Registry for event consumers with filtering support."""

    def register_consumer(
        self,
        event_type: EventType,
        consumer: EventConsumer,
        model_filters: list[type[BaseDBModel]] | None = None,
    ) -> None:
        """
        Register a consumer for an event type with optional model filtering.

        Args:
            event_type: The event type to listen for
            consumer: The consumer function to call
            model_filters: Optional list of model classes to filter by
        """
        if event_type not in self._registry:
            self._registry[event_type] = []

        registration = ConsumerRegistration(consumer=consumer, model_filters=model_filters)
        self._registry[event_type].append(registration)

        if model_filters:
            models_str = ", ".join(m.__tablename__ for m in model_filters)
            filter_info = f" (filtered to {models_str})"
        else:
            filter_info = ""
        logger.debug(f"Registered event consumer '{consumer.__name__}' for {event_type.value}{filter_info}")

    def get_consumers(self, event: Event) -> list[EventConsumer]:
        """
        Get all consumers that should handle the given event.

        Applies model filtering to only return matching consumers.

        Args:
            event: The event to get consumers for

        Returns:
            List of consumer functions that match the event
        """
        registrations = self._registry.get(event.event_type, [])
        return [reg.consumer for reg in registrations if reg.matches(event)]


# Global singleton registry
_registry = EventConsumerRegistry()


def event_consumer(
    *event_types: EventType,
    model: type[BaseDBModel] | list[type[BaseDBModel]] | None = None,
) -> Callable[[EventConsumer], EventConsumer]:
    """
    Decorator to register a function as an event consumer.

    Consumer functions are called synchronously after an event is emitted.

    Args:
        *event_types: One or more EventType values to listen for
        model: Optional model class or list of model classes to filter events by

    Examples:
        # Handle all created events
        @event_consumer(EventType.CREATED)
        async def log_creation(session: AsyncSession, event: Event, obj: BaseDBModel) -> None:
            print(f"Created: {event.object_type}#{event.object_id}")

        # Handle only Brand creation
        @event_consumer(EventType.CREATED, model=Brand)
        async def notify_brand_creation(session: AsyncSession, event: Event, brand: Brand) -> None:
            print(f"Brand created: {brand.name}")

        # Handle multiple models
        @event_consumer(EventType.CREATED, model=[Brand, Campaign])
        async def notify_threadable_creation(session: AsyncSession, event: Event, obj: BaseDBModel) -> None:
            print(f"Threadable created: {obj.__tablename__}")

        # Handle multiple event types for a specific model
        @event_consumer(EventType.CREATED, EventType.UPDATED, model=Campaign)
        async def track_campaign_changes(session: AsyncSession, event: Event, campaign: Campaign) -> None:
            print(f"Campaign {event.event_type.value}: {campaign.name}")
    """

    def decorator(func: EventConsumer) -> EventConsumer:
        # Normalize model to list
        model_filters = None
        if model is not None:
            model_filters = [model] if not isinstance(model, list) else model

        for event_type in event_types:
            _registry.register_consumer(event_type, func, model_filters)
        return func

    return decorator


<<<<<<< HEAD
async def trigger_consumers(
    session: AsyncSession, event: Event, obj: BaseDBModel, **dependencies
) -> None:
=======
async def trigger_consumers(session: AsyncSession, event: Event, obj: BaseDBModel) -> None:
>>>>>>> 02f0e7ab
    """
    Trigger all registered consumers for an event.

    Consumers are called synchronously in registration order.
    Failures in one consumer don't prevent others from running.

    Args:
        session: Database session
        event: The event that was emitted
        obj: The actual object that triggered the event
        **dependencies: Additional dependencies from DI (e.g., channels)
    """
    import inspect

    consumers = _registry.get_consumers(event)

    if not consumers:
        logger.debug(f"No consumers registered for {event.event_type.value} on {event.object_type}")
        return

    logger.debug(
        f"Triggering {len(consumers)} consumer(s) for {event.event_type.value} on {event.object_type}#{event.object_id}"
    )

    for consumer in consumers:
        try:
            # Inspect consumer signature to pass only accepted parameters
            sig = inspect.signature(consumer)
            params = sig.parameters

            # Prepare candidate arguments (core + dependencies)
            candidate_args = {
                "session": session,
                "event": event,
                "obj": obj,
                **dependencies,
            }

            # Filter to only parameters the consumer accepts
            filtered_kwargs = {
                name: val for name, val in candidate_args.items() if name in params
            }

            await consumer(**filtered_kwargs)
            logger.debug(f"Consumer '{consumer.__name__}' completed successfully")
        except Exception as e:
            logger.error(
                f"Consumer '{consumer.__name__}' failed for event {event.id}: {e}",
                exc_info=True,
            )
            # Continue processing other consumers even if one fails


def get_registered_consumers() -> dict[EventType, list[str]]:
    """
    Get all registered consumers (for debugging/inspection).

    Returns:
        Dictionary mapping event types to consumer function names
    """
    return {
        event_type: [reg.consumer.__name__ for reg in registrations]
        for event_type, registrations in _registry.get_all_types().items()
    }<|MERGE_RESOLUTION|>--- conflicted
+++ resolved
@@ -5,10 +5,6 @@
 import logging
 from collections.abc import Awaitable, Callable
 from dataclasses import dataclass
-<<<<<<< HEAD
-from typing import Awaitable, Callable, Type
-=======
->>>>>>> 02f0e7ab
 
 from sqlalchemy.ext.asyncio import AsyncSession
 
@@ -139,13 +135,7 @@
     return decorator
 
 
-<<<<<<< HEAD
-async def trigger_consumers(
-    session: AsyncSession, event: Event, obj: BaseDBModel, **dependencies
-) -> None:
-=======
-async def trigger_consumers(session: AsyncSession, event: Event, obj: BaseDBModel) -> None:
->>>>>>> 02f0e7ab
+async def trigger_consumers(session: AsyncSession, event: Event, obj: BaseDBModel, **dependencies) -> None:
     """
     Trigger all registered consumers for an event.
 
@@ -185,9 +175,7 @@
             }
 
             # Filter to only parameters the consumer accepts
-            filtered_kwargs = {
-                name: val for name, val in candidate_args.items() if name in params
-            }
+            filtered_kwargs = {name: val for name, val in candidate_args.items() if name in params}
 
             await consumer(**filtered_kwargs)
             logger.debug(f"Consumer '{consumer.__name__}' completed successfully")

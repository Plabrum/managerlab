import logging
from typing import Any

from litestar.channels import ChannelsPlugin
from sqlalchemy.ext.asyncio import AsyncSession

from app.base.models import BaseDBModel
from app.brands.models.brands import Brand
from app.campaigns.models import Campaign
from app.deliverables.models import DeliverableMedia
from app.events.enums import EventType
from app.events.models import Event
from app.events.registry import event_consumer
from app.events.schemas import FieldChange, UpdatedEventData
<<<<<<< HEAD
from app.threads.enums import ThreadSocketMessageType
=======
from app.roster.models import Roster
>>>>>>> 02f0e7ab
from app.threads.models import Message
from app.threads.schemas import ServerMessage
from app.threads.services import (
    get_or_create_thread,
    notify_thread,
)
from app.utils.sqids import sqid_encode
from app.utils.tiptap import bold, doc, paragraph, text

logger = logging.getLogger(__name__)


# ============================================================================
# Helper Functions
# ============================================================================


async def _post_to_thread(
    session: AsyncSession,
    event: Event,
    content: dict,
    user_id: int | None,
    channels: ChannelsPlugin,
    campaign_id: int | None = None,
) -> None:
    """
    Helper to post a message to an object's thread.

    Args:
        session: Database session
        event: The event that triggered this
        content: TipTap content to post
        user_id: User ID for the message (None for system messages)
        channels: ChannelsPlugin instance from DI
        campaign_id: Optional campaign_id for dual-scoped messages
    """
    # Get or create thread for this object
    thread = await get_or_create_thread(
        transaction=session,
        threadable_type=event.object_type,
        threadable_id=event.object_id,
        team_id=event.team_id,
    )

    # Create thread message
    thread_message = Message(
        thread_id=thread.id,
        user_id=user_id,
        content=content,
        team_id=event.team_id,
        campaign_id=campaign_id,
    )
    session.add(thread_message)
    await session.flush()

    # Notify WebSocket subscribers
    # Event messages are system-created messages
    await notify_thread(
        channels,
        thread.id,
        ServerMessage(
            message_type=ThreadSocketMessageType.MESSAGE_CREATED,
            message_id=sqid_encode(thread_message.id),
            thread_id=sqid_encode(thread.id),
            user_id=sqid_encode(0),  # System user (events have no user_id)
            viewers=[],  # Empty - event consumers don't have viewer_store access
        ),
    )

    logger.info(f"Posted event {event.id} to thread {thread.id} as message {thread_message.id}")


def _format_object_ref(event: Event, obj: Any) -> str:
    """
    Format object reference for display using object name/title.

    Falls back to ID if no name attribute is found.
    """
    object_type_display = event.object_type.replace("_", " ").title()

    # Try common name attributes
    for attr in ["name", "title", "display_name"]:
        if hasattr(obj, attr):
            value = getattr(obj, attr)
            if value:
                return f"{object_type_display}: {value}"

    # Fallback to ID if no name found
    return f"{object_type_display} {sqid_encode(event.object_id)}"


def _parse_event_data_to_updated(
    event_data: dict[str, Any] | None,
) -> UpdatedEventData | None:
    if not event_data:
        return None

    # Check if this is already structured with "changes" wrapper
    if "changes" in event_data and isinstance(event_data["changes"], dict):
        # Already in UpdatedEventData format from database
        changes_dict = event_data["changes"]
    else:
        # Raw format - use directly
        changes_dict = event_data

    changes: dict[str, FieldChange] = {}
    for field_name, change_data in changes_dict.items():
        if isinstance(change_data, dict) and "old" in change_data and "new" in change_data:
            changes[field_name] = FieldChange(old=change_data["old"], new=change_data["new"])

    return UpdatedEventData(changes=changes) if changes else None


def build_update_message_content(
    obj: Any,
    event_data: UpdatedEventData | None,
    object_type: str,
    object_id: int,
) -> dict[str, Any]:
    # Build base nodes
    nodes = [text("updated ")]

    # Add field changes if available
    if event_data and event_data.changes:
        nodes.append(text(": "))
        changes = []

        for field_name, field_change in event_data.changes.items():
            display_name = field_name.replace("_", " ").title()
            old_str = "None" if field_change.old is None else str(field_change.old)
            new_str = "None" if field_change.new is None else str(field_change.new)
            changes.append(f"{display_name}: {old_str} → {new_str}")

        if changes:
            # Add first change with bold field name
            first_change = changes[0]
            parts = first_change.split(": ", 1)
            if len(parts) == 2:
                nodes.extend([bold(parts[0]), text(f": {parts[1]}")])
            else:
                nodes.append(text(first_change))

            # Add remaining changes
            for change in changes[1:]:
                parts = change.split(": ", 1)
                if len(parts) == 2:
                    nodes.extend([text(", "), bold(parts[0]), text(f": {parts[1]}")])
                else:
                    nodes.append(text(f", {change}"))

    return doc(paragraph(*nodes))


# ============================================================================
# Thread Message Consumers (one per event type for all threadable models)
# ============================================================================


# List of all threadable models
THREADABLE_MODELS = [Brand, Campaign, DeliverableMedia, Roster]


def _get_campaign_id(obj: Any) -> int | None:
    """Extract campaign_id from object (campaigns use their own ID)."""
    if isinstance(obj, Campaign):
        return obj.id
    if isinstance(obj, DeliverableMedia):
        # DeliverableMedia gets campaign_id from its deliverable
        return getattr(obj.deliverable, "campaign_id", None) if obj.deliverable else None
    return getattr(obj, "campaign_id", None)


@event_consumer(EventType.CREATED, model=THREADABLE_MODELS)
async def post_created_to_thread(
    session: AsyncSession, event: Event, obj: Any, channels: ChannelsPlugin
) -> None:
    """Post creation events to thread (attributed to actor)."""
    object_ref = _format_object_ref(event, obj)

    # Simple creation message - no actor name needed since it's attributed to the user
    content = doc(paragraph(text("created "), bold(object_ref)))

    campaign_id = _get_campaign_id(obj)
<<<<<<< HEAD
    await _post_to_thread(
        session,
        event,
        content,
        user_id=event.actor_id,
        channels=channels,
        campaign_id=campaign_id,
    )


@event_consumer(EventType.UPDATED, model=THREADABLE_MODELS)
async def post_updated_to_thread(
    session: AsyncSession, event: Event, obj: BaseDBModel, channels: ChannelsPlugin
) -> None:
=======
    await _post_to_thread(session, event, content, user_id=event.actor_id, campaign_id=campaign_id)


@event_consumer(EventType.UPDATED, model=THREADABLE_MODELS)
async def post_updated_to_thread(session: AsyncSession, event: Event, obj: BaseDBModel) -> None:
>>>>>>> 02f0e7ab
    """Post update events to thread (attributed to actor)."""
    # Parse event data into structured format
    event_data = _parse_event_data_to_updated(event.event_data)

    # Build message content
    content = build_update_message_content(
        obj=obj,
        event_data=event_data,
        object_type=event.object_type,
        object_id=event.object_id,
    )

    campaign_id = _get_campaign_id(obj)
<<<<<<< HEAD
    await _post_to_thread(
        session,
        event,
        content,
        user_id=event.actor_id,
        channels=channels,
        campaign_id=campaign_id,
    )
=======
    await _post_to_thread(session, event, content, user_id=event.actor_id, campaign_id=campaign_id)
>>>>>>> 02f0e7ab


@event_consumer(EventType.DELETED, model=THREADABLE_MODELS)
async def post_deleted_to_thread(
    session: AsyncSession, event: Event, obj: Any, channels: ChannelsPlugin
) -> None:
    """Post deletion events to thread (system message)."""
    object_ref = _format_object_ref(event, obj)

    # Deletion is a system message (no user attribution)
    content = doc(paragraph(text("deleted "), bold(object_ref)))

    campaign_id = _get_campaign_id(obj)
<<<<<<< HEAD
    await _post_to_thread(
        session,
        event,
        content,
        user_id=None,
        channels=channels,
        campaign_id=campaign_id,
    )


@event_consumer(EventType.STATE_CHANGED, model=THREADABLE_MODELS)
async def post_state_changed_to_thread(
    session: AsyncSession, event: Event, obj: Any, channels: ChannelsPlugin
) -> None:
=======
    await _post_to_thread(session, event, content, user_id=None, campaign_id=campaign_id)


@event_consumer(EventType.STATE_CHANGED, model=THREADABLE_MODELS)
async def post_state_changed_to_thread(session: AsyncSession, event: Event, obj: Any) -> None:
>>>>>>> 02f0e7ab
    """Post state change events to thread (system message)."""
    object_ref = _format_object_ref(event, obj)

    # Extract state change from event data
    if event.event_data and "state" in event.event_data:
        state_change = event.event_data["state"]
        old_state = state_change.get("old", "unknown").replace("_", " ").title()
        new_state = state_change.get("new", "unknown").replace("_", " ").title()

        content = doc(
            paragraph(
                text("moved "),
                bold(object_ref),
                text(" to "),
                bold(new_state),
                text(f" (from {old_state})"),
            )
        )
    else:
        # Fallback
        content = doc(paragraph(text("changed state of "), bold(object_ref)))

    campaign_id = _get_campaign_id(obj)
<<<<<<< HEAD
    await _post_to_thread(
        session,
        event,
        content,
        user_id=None,
        channels=channels,
        campaign_id=campaign_id,
    )
=======
    await _post_to_thread(session, event, content, user_id=None, campaign_id=campaign_id)
>>>>>>> 02f0e7ab
<|MERGE_RESOLUTION|>--- conflicted
+++ resolved
@@ -12,11 +12,8 @@
 from app.events.models import Event
 from app.events.registry import event_consumer
 from app.events.schemas import FieldChange, UpdatedEventData
-<<<<<<< HEAD
+from app.roster.models import Roster
 from app.threads.enums import ThreadSocketMessageType
-=======
-from app.roster.models import Roster
->>>>>>> 02f0e7ab
 from app.threads.models import Message
 from app.threads.schemas import ServerMessage
 from app.threads.services import (
@@ -190,9 +187,7 @@
 
 
 @event_consumer(EventType.CREATED, model=THREADABLE_MODELS)
-async def post_created_to_thread(
-    session: AsyncSession, event: Event, obj: Any, channels: ChannelsPlugin
-) -> None:
+async def post_created_to_thread(session: AsyncSession, event: Event, obj: Any, channels: ChannelsPlugin) -> None:
     """Post creation events to thread (attributed to actor)."""
     object_ref = _format_object_ref(event, obj)
 
@@ -200,7 +195,6 @@
     content = doc(paragraph(text("created "), bold(object_ref)))
 
     campaign_id = _get_campaign_id(obj)
-<<<<<<< HEAD
     await _post_to_thread(
         session,
         event,
@@ -215,13 +209,6 @@
 async def post_updated_to_thread(
     session: AsyncSession, event: Event, obj: BaseDBModel, channels: ChannelsPlugin
 ) -> None:
-=======
-    await _post_to_thread(session, event, content, user_id=event.actor_id, campaign_id=campaign_id)
-
-
-@event_consumer(EventType.UPDATED, model=THREADABLE_MODELS)
-async def post_updated_to_thread(session: AsyncSession, event: Event, obj: BaseDBModel) -> None:
->>>>>>> 02f0e7ab
     """Post update events to thread (attributed to actor)."""
     # Parse event data into structured format
     event_data = _parse_event_data_to_updated(event.event_data)
@@ -235,7 +222,6 @@
     )
 
     campaign_id = _get_campaign_id(obj)
-<<<<<<< HEAD
     await _post_to_thread(
         session,
         event,
@@ -244,15 +230,10 @@
         channels=channels,
         campaign_id=campaign_id,
     )
-=======
-    await _post_to_thread(session, event, content, user_id=event.actor_id, campaign_id=campaign_id)
->>>>>>> 02f0e7ab
 
 
 @event_consumer(EventType.DELETED, model=THREADABLE_MODELS)
-async def post_deleted_to_thread(
-    session: AsyncSession, event: Event, obj: Any, channels: ChannelsPlugin
-) -> None:
+async def post_deleted_to_thread(session: AsyncSession, event: Event, obj: Any, channels: ChannelsPlugin) -> None:
     """Post deletion events to thread (system message)."""
     object_ref = _format_object_ref(event, obj)
 
@@ -260,7 +241,6 @@
     content = doc(paragraph(text("deleted "), bold(object_ref)))
 
     campaign_id = _get_campaign_id(obj)
-<<<<<<< HEAD
     await _post_to_thread(
         session,
         event,
@@ -272,16 +252,7 @@
 
 
 @event_consumer(EventType.STATE_CHANGED, model=THREADABLE_MODELS)
-async def post_state_changed_to_thread(
-    session: AsyncSession, event: Event, obj: Any, channels: ChannelsPlugin
-) -> None:
-=======
-    await _post_to_thread(session, event, content, user_id=None, campaign_id=campaign_id)
-
-
-@event_consumer(EventType.STATE_CHANGED, model=THREADABLE_MODELS)
-async def post_state_changed_to_thread(session: AsyncSession, event: Event, obj: Any) -> None:
->>>>>>> 02f0e7ab
+async def post_state_changed_to_thread(session: AsyncSession, event: Event, obj: Any, channels: ChannelsPlugin) -> None:
     """Post state change events to thread (system message)."""
     object_ref = _format_object_ref(event, obj)
 
@@ -305,7 +276,6 @@
         content = doc(paragraph(text("changed state of "), bold(object_ref)))
 
     campaign_id = _get_campaign_id(obj)
-<<<<<<< HEAD
     await _post_to_thread(
         session,
         event,
@@ -313,7 +283,4 @@
         user_id=None,
         channels=channels,
         campaign_id=campaign_id,
-    )
-=======
-    await _post_to_thread(session, event, content, user_id=None, campaign_id=campaign_id)
->>>>>>> 02f0e7ab
+    )
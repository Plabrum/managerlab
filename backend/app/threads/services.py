import logging
<<<<<<< HEAD
from datetime import datetime, timezone
from typing import cast

from litestar.stores.memory import MemoryStore
from litestar.channels import ChannelsPlugin
from litestar.stores.base import Store
from sqlalchemy import select, func
from sqlalchemy.ext.asyncio import AsyncSession

from app.threads.models import Thread, Message, ThreadReadStatus
from app.threads.utils import encode_server_message_str, get_thread_channel
from app.threads.schemas import (
    ServerMessage,
)
=======
from datetime import UTC, datetime
from typing import Any

from sqlalchemy import func, select, text
from sqlalchemy.ext.asyncio import AsyncSession

from app.threads.models import Message, Thread, ThreadReadStatus
>>>>>>> 02f0e7ab

logger = logging.getLogger(__name__)


# ============================================================================
# WebSocket Viewer Presence Management (In-Memory with MemoryStore)
# ============================================================================


class ThreadViewerStore:
    def __init__(self, store: Store):
        # N.B. When switching to use a redis backed store, we will have to handle serialization here
        self.store: MemoryStore = cast(MemoryStore, store)

    def get_key(self, thread_id: int) -> str:
        return f"thread_id_{thread_id}"

    async def get_viewers(self, thread_id: int) -> set[int]:
        data = await self.store.get(self.get_key(thread_id))
        return cast(set[int], data) if data else set()

    async def add_viewer(self, thread_id: int, user_id: int) -> set[int]:
        viewers = await self.get_viewers(thread_id)
        viewers.add(user_id)
        await self.store.set(self.get_key(thread_id), cast(bytes, viewers))
        return viewers

    async def remove_viewer(self, thread_id: int, user_id: int) -> set[int]:
        viewers = await self.get_viewers(thread_id)
        viewers.discard(user_id)
        await self.store.set(self.get_key(thread_id), cast(bytes, viewers))
        return viewers


async def get_or_create_thread(
    transaction: AsyncSession,
    threadable_type: str,
    threadable_id: int,
    team_id: int,
) -> Thread:
    stmt = select(Thread).where(
        Thread.threadable_type == threadable_type,
        Thread.threadable_id == threadable_id,
    )
    result = await transaction.execute(stmt)
    thread = result.scalar_one_or_none()

    if thread:
        return thread

    # Create new thread
    thread = Thread(
        threadable_type=threadable_type,
        threadable_id=threadable_id,
        team_id=team_id,
    )
    transaction.add(thread)
    await transaction.flush()

    logger.info(f"Created new thread for {threadable_type}:{threadable_id} (thread_id={thread.id})")

    return thread


async def get_unread_count(
    session: AsyncSession,
    thread_id: int,
    user_id: int,
) -> int:
    # Get user's most recent read timestamp
    last_read_stmt = select(func.max(ThreadReadStatus.read_at)).where(
        ThreadReadStatus.thread_id == thread_id,
        ThreadReadStatus.user_id == user_id,
    )
    result = await session.execute(last_read_stmt)
    last_read_at = result.scalar_one_or_none()

    # Build query for unread messages
    query = (
        select(func.count())
        .select_from(Message)
        .where(
            Message.thread_id == thread_id,
            Message.deleted_at.is_(None),  # Exclude soft-deleted messages
        )
    )

    if last_read_at:
        # Count messages created after last read
        query = query.where(Message.created_at > last_read_at)
    # else: all messages are unread (user has never read this thread)

    result = await session.execute(query)
    count = result.scalar_one()

    return count


async def get_batch_unread_counts(
    session: AsyncSession,
    threadable_type: str,
    threadable_ids: list[int],
    user_id: int,
) -> list[tuple[int, int]]:
    """Get unread counts for multiple threads efficiently.

    Args:
        session: Database session
        threadable_type: Type of object (e.g., "DeliverableMedia")
        threadable_ids: List of object IDs
        user_id: User ID

    Returns:
        Dict mapping threadable_id -> (thread_id, unread_count)
        Returns (None, 0) for objects without threads
    """
    # Subquery to get MAX(read_at) per thread for this user
    max_read_subq = (
        select(
            ThreadReadStatus.thread_id,
            func.max(ThreadReadStatus.read_at).label("last_read_at"),
        )
        .where(ThreadReadStatus.user_id == user_id)
        .group_by(ThreadReadStatus.thread_id)
        .subquery()
    )

    # Single query to get all thread info and unread counts
    # Left join max_read_subq to get last_read_at for each thread
    # Count messages where created_at > last_read_at (or all messages if never read)
    stmt = (
        select(
            Thread.id.label("thread_id"),
            max_read_subq.c.last_read_at,
            func.count(Message.id).label("unread_count"),
        )
        .select_from(Thread)
        .outerjoin(max_read_subq, max_read_subq.c.thread_id == Thread.id)
        .outerjoin(
            Message,
            (Message.thread_id == Thread.id)
            & (Message.deleted_at.is_(None))
            & (
                # Message is unread if created after last_read_at OR never read
                (max_read_subq.c.last_read_at.is_(None)) | (Message.created_at > max_read_subq.c.last_read_at)
            ),
        )
        .where(
            Thread.threadable_type == threadable_type,
            Thread.threadable_id.in_(threadable_ids),
        )
        .group_by(Thread.id, max_read_subq.c.last_read_at)
    )

    result = await session.execute(stmt)
    rows = result.all()
    return [(row.thread_id, row.unread_count) for row in rows]


async def mark_thread_as_read(
    session: AsyncSession,
    thread_id: int,
    user_id: int,
) -> None:
    """Mark all messages in a thread as read for a user.

    Appends a new read event to the log.

    Args:
        session: Database session
        thread_id: Thread ID
        user_id: User ID
    """
    now = datetime.now(tz=UTC)

    # Simple INSERT - append-only log
    read_status = ThreadReadStatus(
        thread_id=thread_id,
        user_id=user_id,
        read_at=now,
    )
    session.add(read_status)
    await session.flush()

    logger.info(f"Marked thread {thread_id} as read for user {user_id}")


async def notify_thread(
    channels: ChannelsPlugin,
    thread_id: int,
    message: ServerMessage,
) -> None:
    try:
        channels.publish(
            encode_server_message_str(message),
            [get_thread_channel(thread_id)],
        )
        logger.debug(f"Notified thread {thread_id}: {message}")
    except Exception as e:
        logger.warning(f"Failed to notify thread {thread_id}: {e}")<|MERGE_RESOLUTION|>--- conflicted
+++ resolved
@@ -1,28 +1,18 @@
 import logging
-<<<<<<< HEAD
-from datetime import datetime, timezone
+from datetime import UTC, datetime
 from typing import cast
 
-from litestar.stores.memory import MemoryStore
 from litestar.channels import ChannelsPlugin
 from litestar.stores.base import Store
-from sqlalchemy import select, func
+from litestar.stores.memory import MemoryStore
+from sqlalchemy import func, select
 from sqlalchemy.ext.asyncio import AsyncSession
 
-from app.threads.models import Thread, Message, ThreadReadStatus
-from app.threads.utils import encode_server_message_str, get_thread_channel
+from app.threads.models import Message, Thread, ThreadReadStatus
 from app.threads.schemas import (
     ServerMessage,
 )
-=======
-from datetime import UTC, datetime
-from typing import Any
-
-from sqlalchemy import func, select, text
-from sqlalchemy.ext.asyncio import AsyncSession
-
-from app.threads.models import Message, Thread, ThreadReadStatus
->>>>>>> 02f0e7ab
+from app.threads.utils import encode_server_message_str, get_thread_channel
 
 logger = logging.getLogger(__name__)
 
